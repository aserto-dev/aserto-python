from asyncio import gather
from dataclasses import dataclass
from functools import wraps
from typing import Any, Awaitable, Callable, Optional, TypeVar, Union, cast, overload

from aserto.client import AuthorizerOptions, Identity, ResourceContext
from aserto.client.authorizer.aio import AuthorizerClient
from flask import Flask, jsonify
from flask.wrappers import Response

from ._defaults import (
    DEFAULT_DISPLAY_STATE_MAP_ENDPOINT,
    DEFAULT_RESOURCE_CONTEXT_PROVIDER_FOR_DISPLAY_STATE_MAP,
    DEFAULT_RESOURCE_CONTEXT_PROVIDER_FOR_ENDPOINT,
    IdentityMapper,
    ResourceMapper,
    StringMapper,
    create_default_policy_path_resolver,
)

__all__ = ["AsertoMiddleware", "AuthorizationError"]


@dataclass(frozen=True)
class AuthorizationError(Exception):
    policy_instance_name: str
    policy_path: str


Handler = Callable[..., Awaitable[Response]]


class AsertoMiddleware:
    def __init__(
        self,
        *,
        authorizer_options: AuthorizerOptions,
        policy_path_root: str,
        identity_provider: IdentityMapper,
        policy_instance_name: Optional[str] = None,
        policy_instance_label: Optional[str] = None,
        policy_path_resolver: Optional[StringMapper] = None,
        resource_context_provider: Optional[ResourceMapper] = None,
    ) -> None:
        self._authorizer_options = authorizer_options
        self._identity_provider = identity_provider
        self._policy_instance_name = policy_instance_name
        self._policy_instance_label = policy_instance_label
        self._policy_path_root = policy_path_root

        self._policy_path_resolver = (
            policy_path_resolver
            if policy_path_resolver is not None
            else create_default_policy_path_resolver(policy_path_root)
        )

        self._resource_context_provider = (
            resource_context_provider
            if resource_context_provider is not None
            else DEFAULT_RESOURCE_CONTEXT_PROVIDER_FOR_ENDPOINT()
        )

    async def _generate_client(self) -> AuthorizerClient:
        identity = await self._identity_provider()

        return AuthorizerClient(
            identity=identity,
            options=self._authorizer_options,
        )

    def _with_overrides(self, **kwargs: Any) -> "AsertoMiddleware":
        return (
            self
            if not kwargs
            else AsertoMiddleware(
                authorizer_options=kwargs.get("authorizer", self._authorizer_options),
                policy_path_root=kwargs.get("policy_path_root", self._policy_path_root),
                identity_provider=kwargs.get("identity_provider", self._identity_provider),
                policy_instance_name=kwargs.get("policy_instance_name", self._policy_instance_name),
                policy_instance_label=kwargs.get(
                    "policy_instance_label", self._policy_instance_label
                ),
                policy_path_resolver=kwargs.get("policy_path_resolver", self._policy_path_resolver),
                resource_context_provider=kwargs.get(
                    "resource_context_provider", self._resource_context_provider
                ),
            )
        )

    @overload
    async def is_allowed(self, decision: str) -> bool:
        ...

    @overload
    async def is_allowed(
        self,
        decision: str,
        *,
        authorizer_options: AuthorizerOptions = ...,
        identity_provider: IdentityMapper = ...,
        policy_instance_name: str = ...,
        policy_instance_label: str = ...,
        policy_path_root: str = ...,
        policy_path_resolver: StringMapper = ...,
        resource_context_provider: ResourceContext = ...,
    ) -> bool:
        ...

    async def is_allowed(self, decision: str, **kwargs: Any) -> bool:
        return await self._with_overrides(**kwargs)._is_allowed(decision)

    async def _is_allowed(self, decision: str) -> bool:
        client = await self._generate_client()
        resource_context = await self._resource_context_provider()
        policy_path = await self._policy_path_resolver()

        decisions = await client.decisions(
            policy_path=policy_path,
            decisions=(decision,),
            policy_instance_name=self._policy_instance_name,
            policy_instance_label=self._policy_instance_label,
            resource_context=resource_context,
        )
        return decisions[decision]

    @overload
    async def authorize(self, handler: Handler) -> Handler:
        ...

    @overload
    async def authorize(
        self,
        *,
        authorizer_options: AuthorizerOptions = ...,
        identity_provider: IdentityMapper = ...,
        policy_instance_name: str = ...,
        policy_instance_label: str = ...,
        policy_path_root: str = ...,
        policy_path_resolver: StringMapper = ...,
    ) -> Callable[[Handler], Handler]:
        ...

    async def authorize(
        self,
        *args: Any,
        **kwargs: Any,
    ) -> Union[Handler, Callable[[Handler], Handler]]:
        arguments_error = TypeError(
            f"{self.authorize.__name__}() expects either exactly 1 callable"
            " 'handler' argument or at least 1 'options' argument"
        )

        handler: Optional[Handler] = None

        if not args and kwargs.keys() == {"handler"}:
            handler = kwargs["handler"]
        elif not kwargs and len(args) == 1:
            (handler,) = args

        if handler is not None:
            if not callable(handler):
                raise arguments_error
            return self._authorize(handler)

        if args:
            raise arguments_error

        return self._with_overrides(**kwargs)._authorize

    def _authorize(self, handler: Handler) -> Handler:
        if self._policy_instance_name == None:
            raise TypeError(f"{self._policy_instance_name}() should not be None")

        if self._policy_instance_label == None:
            self._policy_instance_label = self._policy_instance_name

        @wraps(handler)
        async def decorated(*args: Any, **kwargs: Any) -> Response:
            client, policy_path, resource_context = await gather(
                self._generate_client(),
                self._policy_path_resolver(),
                self._resource_context_provider(),
            )

            decisions = await client.decisions(
                policy_path=policy_path,
                decisions=("allowed",),
                policy_instance_name=self._policy_instance_name,
                policy_instance_label=self._policy_instance_label,
                resource_context=resource_context,
            )

            if not decisions["allowed"]:
                raise AuthorizationError(
                    policy_instance_name=self._policy_instance_name or "", policy_path=policy_path
                )

            return await handler(*args, **kwargs)

        return cast(Handler, decorated)

    def register_display_state_map(
        self,
        app: Flask,
        *,
        endpoint: str = DEFAULT_DISPLAY_STATE_MAP_ENDPOINT,
        resource_context_provider: Optional[ResourceMapper] = None,
    ) -> Flask:
        @app.route(endpoint, methods=["GET", "POST"])
        async def __displaystatemap() -> Response:
            nonlocal resource_context_provider
            if resource_context_provider is None:
<<<<<<< HEAD

                resource_context_provider = (
                    DEFAULT_RESOURCE_CONTEXT_PROVIDER_FOR_DISPLAY_STATE_MAP()
                )
=======
                resource_context_provider = DEFAULT_RESOURCE_CONTEXT_PROVIDER_FOR_DISPLAY_STATE_MAP()
>>>>>>> 9e461dcd

            client, resource_context = await gather(
                self._generate_client(),
                resource_context_provider(),
            )

            display_state_map = await client.decision_tree(
                policy_path_root=self._policy_path_root,
                decisions=["visible", "enabled"],
                policy_instance_name=self._policy_instance_name,
                policy_instance_label=self._policy_instance_label,
                resource_context=resource_context,
                policy_path_separator="SLASH",
            )
            return jsonify(display_state_map)

        return app<|MERGE_RESOLUTION|>--- conflicted
+++ resolved
@@ -210,14 +210,7 @@
         async def __displaystatemap() -> Response:
             nonlocal resource_context_provider
             if resource_context_provider is None:
-<<<<<<< HEAD
-
-                resource_context_provider = (
-                    DEFAULT_RESOURCE_CONTEXT_PROVIDER_FOR_DISPLAY_STATE_MAP()
-                )
-=======
                 resource_context_provider = DEFAULT_RESOURCE_CONTEXT_PROVIDER_FOR_DISPLAY_STATE_MAP()
->>>>>>> 9e461dcd
 
             client, resource_context = await gather(
                 self._generate_client(),
